--- conflicted
+++ resolved
@@ -89,10 +89,6 @@
   }
 }
 
-<<<<<<< HEAD
-
-=======
->>>>>>> 3c9773b2
 //  * Represents the Malaysian Ringgit (MYR) currency.
 //  *
 //  * Sources: Binance (P2P)
@@ -374,7 +370,6 @@
       { source: new Binance(), pattern: '15 */5 * * * *' }, // Every 5 minutes at 15 seconds
     ]);
   }
-<<<<<<< HEAD
 }
 
 /**
@@ -425,7 +420,8 @@
 }
 
 /**
- * Represents the West African CFA Franc (XOF) currency.
+ * Represents the West African CFA Franc (
+ ) currency.
  *
  * Alternative P2P Exchange Sources:
  * 1. Yellow Card (https://yellowcard.io)
@@ -453,7 +449,4 @@
       { source: new Binance(), pattern: CronExpression.EVERY_5_MINUTES },
     ]);
   }
-}
-=======
-}
->>>>>>> 3c9773b2
+}