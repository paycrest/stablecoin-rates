--- conflicted
+++ resolved
@@ -5,83 +5,89 @@
 const coin = ['USDT', 'USDC'];
 
 export type Fiat =
-<<<<<<< HEAD
-  | 'KES'
-  | 'NGN'
-  | 'GHS'
-  | 'TZS'
-  | 'UGX'
-  | 'XOF'
-  | 'MYR'
-  | 'IDR'
-  | 'PKR'
-  | 'INR'
-  | 'THB'
-  | 'VND'
-  | 'PHP'
-  | 'SGD'
-  | 'HKD'
-  | 'MXN'
-  | 'ZAR'
-  | 'SAR'
-  | 'CZK'
-  | 'HUF'
-  | 'PLN'
-  | 'COP'
-  | 'CLP'
-  | 'TRY'
-  | 'TWD'
-  | 'RSD'
-  | 'XOF'
-  | 'MUR'
-  | 'BHD'
-  | 'JOD'
-  | 'OMR'
-  | 'KZT'
-  | 'RON'
-  | 'PAB'
-  | 'PEN'
+  | 'AED'
   | 'ALL'
+  | 'ANG'
+  | 'AOA'
+  | 'ARS'
+  | 'AWG'
   | 'AZN'
   | 'BAM'
+  | 'BBD'
   | 'BDT'
-  | 'BGN'
   | 'BHD'
+  | 'BIF'
+  | 'BMD'
+  | 'BND'
   | 'BOB'
+  | 'BRL'
   | 'BSD'
   | 'BWP'
   | 'BZD'
   | 'CAD'
   | 'CDF'
   | 'CHF'
+  | 'CLP'
+  | 'CNY'
+  | 'COP'
   | 'CRC'
-  | 'GBP'
+  | 'CZK'
+  | 'CUP'
+  | 'CVE'
   | 'DKK'
+  | 'DJF'
+  | 'EGP'
   | 'ETB'
-  | 'EGP'
+  | 'FJD'
+  | 'FKP'
   | 'GEL'
   | 'GHS'
+  | 'GIP'
   | 'GMD'
+  | 'GNF'
   | 'GTQ'
+  | 'HKD'
   | 'HNL'
   | 'HTG'
+  | 'HUF'
+  | 'IDR'
+  | 'INR'
+  | 'IQD'
+  | 'IRR'
   | 'ISK'
   | 'JMD'
   | 'JOD'
   | 'JPY'
+  | 'KES'
   | 'KGS'
   | 'KHR'
+  | 'KMF'
+  | 'KPW'
+  | 'KRW'
   | 'KWD'
   | 'KYD'
   | 'KZT'
   | 'LAK'
   | 'LBP'
   | 'LRD'
+  | 'LSL'
   | 'MAD'
   | 'MDL'
+  | 'MKD'
+  | 'MMK'
+  | 'MNT'
+  | 'MOP'
+  | 'MRU'
+  | 'MUR'
+  | 'MWK'
+  | 'MXN'
+  | 'MYR'
+  | 'MZN'
   | 'NAD'
+  | 'NGN'
   | 'NIO'
   | 'NOK'
+  | 'NPR'
   | 'NZD'
   | 'OMR'
   | 'PAB'
@@ -89,95 +95,133 @@
   | 'PGK'
   | 'PHP'
   | 'PKR'
+  | 'PLN'
   | 'PYG'
   | 'QAR'
   | 'RON'
   | 'RSD'
+  | 'RUB'
+  | 'RWF'
+  | 'SAR'
+  | 'SBD'
   | 'SEK'
+  | 'SGD'
+  | 'SHP'
   | 'SLE'
   | 'SOS'
+  | 'SRD'
+  | 'STN'
+  | 'SVC'
+  | 'SYP'
+  | 'SZL'
+  | 'TJS'
   | 'TMT'
+  | 'TND'
+  | 'TOP'
+  | 'TRY'
   | 'TTD'
+  | 'TWD'
+  | 'TZS'
+  | 'UAH'
+  | 'UGX'
+  | 'USD'
+  | 'UYU'
+  | 'UZS'
   | 'VES'
-  | 'XAF';
+  | 'VND'
+  | 'VUV'
+  | 'WST'
+  | 'XAF'
+  | 'XOF'
+  | 'YER'
+  | 'ZAR'
+  | 'ZMW'
+  | 'ZWL';
 
 const fiat = [
-  'KES',
-  'NGN',
-  'GHS',
-  'TZS',
-  'UGX',
-  'XOF',
-  'MXN',
-  'MYR',
-  'IDR',
-  'PKR',
-  'INR',
-  'THB',
-  'VND',
-  'PHP',
-  'SGD',
-  'HKD',
-  'ZAR',
-  'SAR',
-  'CZK',
-  'HUF',
-  'PLN',
-  'COP',
-  'CLP',
-  'TRY',
-  'TWD',
-  'RSD',
-  'XOF',
-  'MUR',
-  'BHD',
-  'JOD',
-  'OMR',
-  'KZT',
-  'RON',
-  'PAB',
-  'PEN',
+  'AED',
   'ALL',
+  'ANG',
+  'AOA',
+  'ARS',
+  'AWG',
   'AZN',
   'BAM',
+  'BBD',
   'BDT',
-  'BGN',
   'BHD',
+  'BIF',
+  'BMD',
+  'BND',
   'BOB',
+  'BRL',
   'BSD',
   'BWP',
   'BZD',
   'CAD',
   'CDF',
   'CHF',
+  'CLP',
+  'CNY',
+  'COP',
   'CRC',
-  'GBP',
+  'CZK',
+  'CUP',
+  'CVE',
   'DKK',
+  'DJF',
+  'EGP',
   'ETB',
-  'EGP',
+  'FJD',
+  'FKP',
   'GEL',
   'GHS',
+  'GIP',
   'GMD',
+  'GNF',
   'GTQ',
+  'HKD',
   'HNL',
   'HTG',
+  'HUF',
+  'IDR',
+  'INR',
+  'IQD',
+  'IRR',
   'ISK',
   'JMD',
   'JOD',
   'JPY',
+  'KES',
   'KGS',
   'KHR',
+  'KMF',
+  'KPW',
+  'KRW',
   'KWD',
   'KYD',
   'KZT',
   'LAK',
   'LBP',
   'LRD',
+  'LSL',
   'MAD',
   'MDL',
+  'MKD',
+  'MMK',
+  'MNT',
+  'MOP',
+  'MRU',
+  'MUR',
+  'MWK',
+  'MXN',
+  'MYR',
+  'MZN',
   'NAD',
+  'NGN',
   'NIO',
   'NOK',
+  'NPR',
   'NZD',
   'OMR',
   'PAB',
@@ -185,165 +229,49 @@
   'PGK',
   'PHP',
   'PKR',
+  'PLN',
   'PYG',
   'QAR',
   'RON',
   'RSD',
+  'RUB',
+  'RWF',
+  'SAR',
+  'SBD',
   'SEK',
+  'SGD',
+  'SHP',
   'SLE',
   'SOS',
+  'SRD',
+  'STN',
+  'SVC',
+  'SYP',
+  'SZL',
+  'TJS',
   'TMT',
+  'TND',
+  'TOP',
+  'TRY',
   'TTD',
+  'TWD',
+  'TZS',
+  'UAH',
+  'UGX',
+  'USD',
+  'UYU',
+  'UZS',
   'VES',
+  'VND',
+  'VUV',
+  'WST',
   'XAF',
+  'XOF',
+  'YER',
+  'ZAR',
+  'ZMW',
+  'ZWL',
 ];
-=======
-  'AED' |
-  'ALL' |
-  'ANG' |
-  'AOA' |
-  'ARS' |
-  'AWG' |
-  'AZN' |
-  'BAM' |
-  'BBD' |
-  'BDT' |
-  'BHD' |
-  'BIF' |
-  'BMD' |
-  'BND' |
-  'BOB' |
-  'BRL' |
-  'BSD' |
-  'BWP' |
-  'BZD' |
-  'CAD' |
-  'CDF' |
-  'CHF' |
-  'CLP' |
-  'CNY' |
-  'COP' |
-  'CRC' |
-  'CZK' |
-  'CUP' |
-  'CVE' |
-  'DKK' |
-  'DJF' |
-  'EGP' |
-  'ETB' |
-  'FJD' |
-  'FKP' |
-  'GEL' |
-  'GHS' |
-  'GIP' |
-  'GMD' |
-  'GNF' |
-  'GTQ' |
-  'HKD' |
-  'HNL' |
-  'HTG' |
-  'HUF' |
-  'IDR' |
-  'INR' |
-  'IQD' |
-  'IRR' |
-  'ISK' |
-  'JMD' |
-  'JOD' |
-  'JPY' |
-  'KES' |
-  'KGS' |
-  'KHR' |
-  'KMF' |
-  'KPW' |
-  'KRW' |
-  'KWD' |
-  'KYD' |
-  'KZT' |
-  'LAK' |
-  'LBP' |
-  'LRD' |
-  'LSL' |
-  'MAD' |
-  'MDL' |
-  'MKD' |
-  'MMK' |
-  'MNT' |
-  'MOP' |
-  'MRU' |
-  'MUR' |
-  'MWK' |
-  'MXN' |
-  'MYR' |
-  'MZN' |
-  'NAD' |
-  'NGN' |
-  'NIO' |
-  'NOK' |
-  'NPR' |
-  'NZD' |
-  'OMR' |
-  'PAB' |
-  'PEN' |
-  'PGK' |
-  'PHP' |
-  'PKR' |
-  'PLN' |
-  'PYG' |
-  'QAR' |
-  'RON' |
-  'RSD' |
-  'RUB' |
-  'RWF' |
-  'SAR' |
-  'SBD' |
-  'SEK' |
-  'SGD' |
-  'SHP' |
-  'SLE' |
-  'SOS' |
-  'SRD' |
-  'STN' |
-  'SVC' |
-  'SYP' |
-  'SZL' |
-  'TJS' |
-  'TMT' |
-  'TND' |
-  'TOP' |
-  'TRY' |
-  'TTD' |
-  'TWD' |
-  'TZS' |
-  'UAH' |
-  'UGX' |
-  'USD' |
-  'UYU' |
-  'UZS' |
-  'VES' |
-  'VND' |
-  'VUV' |
-  'WST' |
-  'XAF' |
-  'XOF' |
-  'YER' |
-  'ZAR' |
-  'ZMW' |
-  'ZWL';
-
-const fiat = ['AED', 'ALL', 'ANG', 'AOA', 'ARS', 'AWG', 'AZN', 'BAM', 'BBD', 'BDT', 'BHD', 'BIF',
-  'BMD', 'BND', 'BOB', 'BRL', 'BSD', 'BWP', 'BZD', 'CAD', 'CDF', 'CHF', 'CLP', 'CNY',
-  'COP', 'CRC', 'CZK', 'CUP', 'CVE', 'DKK', 'DJF', 'EGP', 'ETB', 'FJD', 'FKP', 'GEL',
-  'GHS', 'GIP', 'GMD', 'GNF', 'GTQ', 'HKD', 'HNL', 'HTG', 'HUF', 'IDR', 'INR',
-  'IQD', 'IRR', 'ISK', 'JMD', 'JOD', 'JPY', 'KES', 'KGS', 'KHR', 'KMF', 'KPW', 'KRW',
-  'KWD', 'KYD', 'KZT', 'LAK', 'LBP', 'LRD', 'LSL', 'MAD', 'MDL', 'MKD', 'MMK', 'MNT',
-  'MOP', 'MRU', 'MUR', 'MWK', 'MXN', 'MYR', 'MZN', 'NAD', 'NGN', 'NIO', 'NOK', 'NPR',
-  'NZD', 'OMR', 'PAB', 'PEN', 'PGK', 'PHP', 'PKR', 'PLN', 'PYG', 'QAR', 'RON', 'RSD',
-  'RUB', 'RWF', 'SAR', 'SBD', 'SEK', 'SGD', 'SHP', 'SLE', 'SOS', 'SRD', 'STN', 'SVC',
-  'SYP', 'SZL', 'TJS', 'TMT', 'TND', 'TOP', 'TRY', 'TTD', 'TWD', 'TZS', 'UAH', 'UGX',
-  'USD', 'UYU', 'UZS', 'VES', 'VND', 'VUV', 'WST', 'XAF', 'XOF', 'YER', 'ZAR', 'ZMW',
-  'ZWL'];
->>>>>>> aa6a4c0d
 
 export class GetRatesDTO {
   @ApiProperty({
