--- conflicted
+++ resolved
@@ -4,22 +4,10 @@
 export type Stablecoin = 'USDT' | 'USDC';
 const coin = ['USDT', 'USDC'];
 
-<<<<<<< HEAD
 export type Fiat =
-  | 'KES'
-  | 'NGN'
-  | 'GHS'
-  | 'TZS'
-  | 'UGX'
-  | 'XOF'
-  | 'ZAR'
-  | 'SAR';
+  'KES' | 'NGN' | 'GHS' | 'TZS' | 'UGX' | 'XOF' | 'MYR' | 'IDR' | 'PKR' | 'INR' | 'THB' | 'VND' | 'PHP' | 'SGD' | 'HKD' | 'MXN' | 'ZAR' | 'SAR';
 
-const fiat = ['KES', 'NGN', 'GHS', 'TZS', 'UGX', 'XOF', 'ZAR', 'SAR'];
-=======
-export type Fiat = 'KES' | 'NGN' | 'GHS' | 'TZS' | 'UGX' | 'XOF' | 'MYR' | 'IDR' | 'PKR' | 'INR' | 'THB' | 'VND' | 'PHP' | 'SGD' | 'HKD' | 'MXN';
-const fiat = ['KES', 'NGN', 'GHS', 'TZS', 'UGX', 'XOF', 'MXN', 'MYR', 'IDR', 'PKR', 'INR', 'THB', 'VND', 'PHP', 'SGD', 'HKD'];
->>>>>>> 23bf3b24
+const fiat = ['KES', 'NGN', 'GHS', 'TZS', 'UGX', 'XOF', 'MXN', 'MYR', 'IDR', 'PKR', 'INR', 'THB', 'VND', 'PHP', 'SGD', 'HKD', 'ZAR', 'SAR'];
 
 export class GetRatesDTO {
   @ApiProperty({
