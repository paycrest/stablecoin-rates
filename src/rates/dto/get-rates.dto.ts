import { ApiProperty } from '@nestjs/swagger';
import { IsArray, IsIn, IsNotEmpty } from 'class-validator';

export type Stablecoin = 'USDT' | 'USDC';
const coin = ['USDT', 'USDC'];

export type Fiat =
<<<<<<< HEAD
  | 'KES'
  | 'NGN'
  | 'GHS'
  | 'TZS'
  | 'UGX'
  | 'XOF'
  | 'CZK'
  | 'HUF'
  | 'PLN'
  | 'COP'
  | 'CLP';

const fiat = [
  'KES',
  'NGN',
  'GHS',
  'TZS',
  'UGX',
  'XOF',
  'CZK',
  'HUF',
  'PLN',
  'COP',
  'CLP',
];
=======
  'KES' | 'NGN' | 'GHS' | 'TZS' | 'UGX' | 'XOF' | 'MYR' | 'IDR' | 'PKR' | 'INR' | 'THB' | 'VND' | 'PHP' | 'SGD' | 'HKD' | 'MXN' | 'ZAR' | 'SAR';

const fiat = ['KES', 'NGN', 'GHS', 'TZS', 'UGX', 'XOF', 'MXN', 'MYR', 'IDR', 'PKR', 'INR', 'THB', 'VND', 'PHP', 'SGD', 'HKD', 'ZAR', 'SAR'];
>>>>>>> 9e332286

export class GetRatesDTO {
  @ApiProperty({
    required: true,
    isArray: true,
    type: 'array',
    uniqueItems: true,
    enum: coin,
  })
  @IsArray()
  @IsNotEmpty({ each: true })
  @IsIn(coin, { each: true })
  coin: Stablecoin[];

  @ApiProperty({
    required: true,
    isArray: true,
    type: 'array',
    uniqueItems: true,
    enum: fiat,
  })
  @IsArray()
  @IsNotEmpty({ each: true })
  @IsIn(fiat, { each: true })
  fiat: Fiat[];
}<|MERGE_RESOLUTION|>--- conflicted
+++ resolved
@@ -4,38 +4,16 @@
 export type Stablecoin = 'USDT' | 'USDC';
 const coin = ['USDT', 'USDC'];
 
-export type Fiat =
-<<<<<<< HEAD
-  | 'KES'
-  | 'NGN'
-  | 'GHS'
-  | 'TZS'
-  | 'UGX'
-  | 'XOF'
-  | 'CZK'
-  | 'HUF'
+export type Fiat = 'KES' | 'NGN' | 'GHS' | 'TZS' | 'UGX' | 'XOF' | 'MYR' | 'IDR' | 'PKR' | 'INR' | 'THB' | 'VND' | 'PHP' | 'SGD' | 'HKD' | 'MXN' | 'ZAR' | 'SAR' | 'CZK' | 'HUF'
   | 'PLN'
   | 'COP'
   | 'CLP';
 
-const fiat = [
-  'KES',
-  'NGN',
-  'GHS',
-  'TZS',
-  'UGX',
-  'XOF',
-  'CZK',
+const fiat = ['KES', 'NGN', 'GHS', 'TZS', 'UGX', 'XOF', 'MXN', 'MYR', 'IDR', 'PKR', 'INR', 'THB', 'VND', 'PHP', 'SGD', 'HKD', 'ZAR', 'SAR', 'CZK',
   'HUF',
   'PLN',
   'COP',
-  'CLP',
-];
-=======
-  'KES' | 'NGN' | 'GHS' | 'TZS' | 'UGX' | 'XOF' | 'MYR' | 'IDR' | 'PKR' | 'INR' | 'THB' | 'VND' | 'PHP' | 'SGD' | 'HKD' | 'MXN' | 'ZAR' | 'SAR';
-
-const fiat = ['KES', 'NGN', 'GHS', 'TZS', 'UGX', 'XOF', 'MXN', 'MYR', 'IDR', 'PKR', 'INR', 'THB', 'VND', 'PHP', 'SGD', 'HKD', 'ZAR', 'SAR'];
->>>>>>> 9e332286
+  'CLP'];
 
 export class GetRatesDTO {
   @ApiProperty({
